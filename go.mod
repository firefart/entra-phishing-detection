--- conflicted
+++ resolved
@@ -45,7 +45,6 @@
 	github.com/gobwas/glob v0.2.3 // indirect
 	github.com/gohugoio/hugo v0.149.1 // indirect
 	github.com/google/go-cmp v0.7.0 // indirect
-	github.com/grafana/regexp v0.0.0-20240518133315-a468a5bfb3bc // indirect
 	github.com/hashicorp/errwrap v1.1.0 // indirect
 	github.com/knadh/koanf/maps v0.1.2 // indirect
 	github.com/leodido/go-urn v1.4.0 // indirect
@@ -59,11 +58,7 @@
 	github.com/pelletier/go-toml v1.9.5 // indirect
 	github.com/pelletier/go-toml/v2 v2.2.4 // indirect
 	github.com/pmezard/go-difflib v1.0.0 // indirect
-<<<<<<< HEAD
-	github.com/prometheus/common v0.66.0 // indirect
-=======
 	github.com/prometheus/common v0.66.1 // indirect
->>>>>>> e6336d7f
 	github.com/prometheus/procfs v0.17.0 // indirect
 	github.com/rivo/uniseg v0.4.7 // indirect
 	github.com/spf13/afero v1.14.0 // indirect
@@ -79,7 +74,6 @@
 	golang.org/x/text v0.28.0 // indirect
 	golang.org/x/tools v0.36.0 // indirect
 	google.golang.org/protobuf v1.36.8 // indirect
-	gopkg.in/yaml.v2 v2.4.0 // indirect
 	gopkg.in/yaml.v3 v3.0.1 // indirect
 	mvdan.cc/gofumpt v0.9.0 // indirect
 )
