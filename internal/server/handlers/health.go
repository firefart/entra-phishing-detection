package handlers

import (
	"fmt"
	"net/http"
)

type HealthHandler struct{}

func NewHealthHandler() *HealthHandler {
	return &HealthHandler{}
}

func (h *HealthHandler) Handler(w http.ResponseWriter, _ *http.Request) error {
	w.WriteHeader(http.StatusOK)
	w.Header().Set("Content-Type", "text/plain")
<<<<<<< HEAD
	fmt.Fprint(w, "OK")
=======
	fmt.Fprint(w, "")
	return nil
>>>>>>> d247656f
}<|MERGE_RESOLUTION|>--- conflicted
+++ resolved
@@ -14,10 +14,6 @@
 func (h *HealthHandler) Handler(w http.ResponseWriter, _ *http.Request) error {
 	w.WriteHeader(http.StatusOK)
 	w.Header().Set("Content-Type", "text/plain")
-<<<<<<< HEAD
 	fmt.Fprint(w, "OK")
-=======
-	fmt.Fprint(w, "")
 	return nil
->>>>>>> d247656f
 }